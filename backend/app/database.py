from sqlalchemy import create_engine
from sqlalchemy.orm import sessionmaker
from sqlalchemy.pool import NullPool
from app.config import settings

engine = None

# Production environment (Vercel with Neon - PostgreSQL)
# Use NullPool for serverless compatibility, as each function invocation might get a new container.
if settings.DATABASE_URL.startswith("postgresql"):
    engine = create_engine(
        settings.DATABASE_URL,
        poolclass=NullPool,
        pool_pre_ping=True
    )
<<<<<<< HEAD
elif settings.DATABASE_URL.startswith("postgresql"):
    # Production mode (Neon PostgreSQL)
    engine = create_engine(
        settings.DATABASE_URL,
        pool_pre_ping=True,
        pool_recycle=300,
        connect_args={
            "sslmode": "require"
        }
=======
# Development environment (local with SQLite)
elif settings.DATABASE_URL.startswith("sqlite"):
    engine = create_engine(
        settings.DATABASE_URL,
        connect_args={"check_same_thread": False}  # Required for SQLite
>>>>>>> 8b522189
    )
# Fallback for other database types if needed
else:
    engine = create_engine(settings.DATABASE_URL)


SessionLocal = sessionmaker(autocommit=False, autoflush=False, bind=engine)

def get_db():
    """
    Dependency that provides a database session to the API endpoints.
    This function ensures that the database session is always closed
    after the request has been handled, even if an error occurs.
    """
    db = SessionLocal()
    try:
        yield db
    finally:
        db.close()<|MERGE_RESOLUTION|>--- conflicted
+++ resolved
@@ -5,31 +5,22 @@
 
 engine = None
 
-# Production environment (Vercel with Neon - PostgreSQL)
-# Use NullPool for serverless compatibility, as each function invocation might get a new container.
+# Production environment (PostgreSQL - Neon/Render)
 if settings.DATABASE_URL.startswith("postgresql"):
     engine = create_engine(
         settings.DATABASE_URL,
-        poolclass=NullPool,
-        pool_pre_ping=True
-    )
-<<<<<<< HEAD
-elif settings.DATABASE_URL.startswith("postgresql"):
-    # Production mode (Neon PostgreSQL)
-    engine = create_engine(
-        settings.DATABASE_URL,
+        poolclass=NullPool,  # For serverless compatibility
         pool_pre_ping=True,
         pool_recycle=300,
         connect_args={
             "sslmode": "require"
         }
-=======
+    )
 # Development environment (local with SQLite)
 elif settings.DATABASE_URL.startswith("sqlite"):
     engine = create_engine(
         settings.DATABASE_URL,
         connect_args={"check_same_thread": False}  # Required for SQLite
->>>>>>> 8b522189
     )
 # Fallback for other database types if needed
 else:
