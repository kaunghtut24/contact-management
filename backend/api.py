"""
Clean, deployment-ready API with authentication and contact management
"""
from fastapi import FastAPI, HTTPException, Depends, status, Query, UploadFile, File, Request
from fastapi.security import OAuth2PasswordRequestForm, HTTPBearer, HTTPAuthorizationCredentials
from fastapi.middleware.cors import CORSMiddleware
from fastapi.responses import StreamingResponse, JSONResponse
from fastapi.exceptions import RequestValidationError
from sqlalchemy import create_engine, Column, Integer, String, Boolean, DateTime, Enum, Text, text
from sqlalchemy.ext.declarative import declarative_base
from sqlalchemy.orm import sessionmaker, Session
from pydantic import BaseModel
from passlib.context import CryptContext
from jose import JWTError, jwt
from jose.exceptions import ExpiredSignatureError, JWTClaimsError
from datetime import datetime, timedelta
from typing import Optional, List
import os
import enum
import io
import csv
import warnings
from io import StringIO

# Suppress bcrypt version warning and other non-critical warnings
warnings.filterwarnings("ignore", message=".*bcrypt.*", category=UserWarning)
warnings.filterwarnings("ignore", message=".*error reading bcrypt version.*")

# Configure logging for production
import logging
logging.basicConfig(
    level=logging.INFO,
    format='%(asctime)s - %(name)s - %(levelname)s - %(message)s'
)

# Suppress the specific passlib bcrypt warning
logging.getLogger("passlib").setLevel(logging.ERROR)

# Create logger for this module
logger = logging.getLogger(__name__)

# Database setup with connection pooling and SSL configuration
DATABASE_URL = os.getenv("DATABASE_URL", "sqlite:///./contact_management.sqlite")

# Configure engine with proper connection pooling and SSL settings
if "postgresql" in DATABASE_URL:
    # PostgreSQL configuration with connection pooling and SSL
    engine = create_engine(
        DATABASE_URL,
        pool_size=10,
        max_overflow=20,
        pool_pre_ping=True,  # Verify connections before use
        pool_recycle=300,    # Recycle connections every 5 minutes
        connect_args={
            "sslmode": "require",
            "connect_timeout": 10,
            "application_name": "contact_management_api"
        }
    )
else:
    # SQLite configuration for local development
    engine = create_engine(
        DATABASE_URL,
        connect_args={"check_same_thread": False}
    )

SessionLocal = sessionmaker(autocommit=False, autoflush=False, bind=engine)
Base = declarative_base()

# Models
class UserRole(enum.Enum):
    ADMIN = "admin"
    USER = "user"
    VIEWER = "viewer"

class User(Base):
    __tablename__ = "users"
    
    id = Column(Integer, primary_key=True, index=True)
    username = Column(String(50), unique=True, index=True, nullable=False)
    email = Column(String(255), unique=True, index=True, nullable=False)
    hashed_password = Column(String(255), nullable=False)
    full_name = Column(String(255))
    role = Column(Enum(UserRole), default=UserRole.USER)
    is_active = Column(Boolean, default=True)
    created_at = Column(DateTime, default=datetime.utcnow)
    last_login = Column(DateTime)

class Contact(Base):
    __tablename__ = "contacts"
    
    id = Column(Integer, primary_key=True, index=True)
    name = Column(String(255), nullable=False)
    email = Column(String(255))
    phone = Column(String(50))
    company = Column(String(255))
    designation = Column(String(255))
    website = Column(String(255))
    address = Column(Text)
    category = Column(String(100))
    notes = Column(Text)
    created_at = Column(DateTime, default=datetime.utcnow)
    updated_at = Column(DateTime, default=datetime.utcnow, onupdate=datetime.utcnow)

# Pydantic schemas
class UserCreate(BaseModel):
    username: str
    email: str
    full_name: Optional[str] = None
    password: str

class UserRegister(UserCreate):
    confirm_password: str

class UserOut(BaseModel):
    id: int
    username: str
    email: str
    full_name: Optional[str] = None
    role: UserRole
    is_active: bool
    created_at: datetime
    last_login: Optional[datetime] = None

    class Config:
        from_attributes = True

class Token(BaseModel):
    access_token: str
    token_type: str
    expires_in: int

class UserLogin(BaseModel):
    username: str
    password: str

class ContactCreate(BaseModel):
    name: str
    email: Optional[str] = None
    phone: Optional[str] = None
    company: Optional[str] = None
    designation: Optional[str] = None
    website: Optional[str] = None
    address: Optional[str] = None
    category: Optional[str] = "Others"
    notes: Optional[str] = None

class ContactUpdate(BaseModel):
    name: Optional[str] = None
    email: Optional[str] = None
    phone: Optional[str] = None
    company: Optional[str] = None
    designation: Optional[str] = None
    website: Optional[str] = None
    address: Optional[str] = None
    category: Optional[str] = None
    notes: Optional[str] = None

class ContactOut(BaseModel):
    id: int
    name: str
    email: Optional[str] = None
    phone: Optional[str] = None
    company: Optional[str] = None
    designation: Optional[str] = None
    website: Optional[str] = None
    address: Optional[str] = None
    category: Optional[str] = None
    notes: Optional[str] = None
    created_at: datetime
    updated_at: datetime

    class Config:
        from_attributes = True

# Security configuration with enhanced settings
SECRET_KEY = os.getenv("JWT_SECRET_KEY") or os.getenv("SECRET_KEY")
if not SECRET_KEY:
    # For development/testing, use a default key with warning
    SECRET_KEY = "development-secret-key-change-in-production-minimum-32-characters"
    logger.warning("Using default JWT secret key. Set JWT_SECRET_KEY environment variable in production!")

ALGORITHM = "HS256"
ACCESS_TOKEN_EXPIRE_MINUTES = int(os.getenv("ACCESS_TOKEN_EXPIRE_MINUTES", "480"))  # 8 hours default

# Enhanced password hashing with stronger settings
try:
    pwd_context = CryptContext(
        schemes=["bcrypt"],
        deprecated="auto",
        bcrypt__rounds=12,  # Increased rounds for better security
        bcrypt__ident="2b"  # Use latest bcrypt variant
    )
except Exception as e:
    logger.warning(f"bcrypt configuration warning (non-critical): {e}")
    # Fallback to basic bcrypt configuration
    pwd_context = CryptContext(schemes=["bcrypt"], deprecated="auto")
security = HTTPBearer()

# Admin user configuration from environment variables
ADMIN_USERNAME = os.getenv("ADMIN_USERNAME", "admin")
ADMIN_EMAIL = os.getenv("ADMIN_EMAIL", "admin@company.com")
ADMIN_FULL_NAME = os.getenv("ADMIN_FULL_NAME", "System Administrator")
ADMIN_PASSWORD = os.getenv("ADMIN_PASSWORD")

# Default user configuration from environment variables
DEFAULT_USER_USERNAME = os.getenv("DEFAULT_USER_USERNAME")
DEFAULT_USER_EMAIL = os.getenv("DEFAULT_USER_EMAIL")
DEFAULT_USER_FULL_NAME = os.getenv("DEFAULT_USER_FULL_NAME")
DEFAULT_USER_PASSWORD = os.getenv("DEFAULT_USER_PASSWORD")

# Security functions
def verify_password(plain_password: str, hashed_password: str) -> bool:
    return pwd_context.verify(plain_password, hashed_password)

def get_password_hash(password: str) -> str:
    return pwd_context.hash(password)

def create_access_token(data: dict, expires_delta: Optional[timedelta] = None):
    to_encode = data.copy()
    if expires_delta:
        expire = datetime.utcnow() + expires_delta
    else:
        expire = datetime.utcnow() + timedelta(minutes=ACCESS_TOKEN_EXPIRE_MINUTES)
    
    to_encode.update({"exp": expire})
    encoded_jwt = jwt.encode(to_encode, SECRET_KEY, algorithm=ALGORITHM)
    return encoded_jwt

def verify_token(token: str):
    """Verify JWT token and return username"""
    try:
        payload = jwt.decode(token, SECRET_KEY, algorithms=[ALGORITHM])
        username: str = payload.get("sub")
        if username is None:
            raise HTTPException(
                status_code=status.HTTP_401_UNAUTHORIZED,
                detail="Invalid token: missing username",
                headers={"WWW-Authenticate": "Bearer"},
            )
        return username
    except ExpiredSignatureError:
        # Handle expired tokens gracefully
        raise HTTPException(
            status_code=status.HTTP_401_UNAUTHORIZED,
            detail="Token has expired. Please login again.",
            headers={"WWW-Authenticate": "Bearer"},
        )
    except JWTClaimsError:
        raise HTTPException(
            status_code=status.HTTP_401_UNAUTHORIZED,
            detail="Invalid token claims",
            headers={"WWW-Authenticate": "Bearer"},
        )
    except JWTError as e:
        # Use proper logging instead of print
        error_msg = str(e)
        if "Signature verification failed" in error_msg:
            logger.info(f"JWT signature verification failed - likely due to secret key change: {error_msg}")
            raise HTTPException(
                status_code=status.HTTP_401_UNAUTHORIZED,
                detail="Session expired due to security update. Please login again.",
                headers={"WWW-Authenticate": "Bearer"},
            )
        else:
            logger.warning(f"JWT verification failed: {error_msg}")
            raise HTTPException(
                status_code=status.HTTP_401_UNAUTHORIZED,
                detail="Invalid token. Please login again.",
                headers={"WWW-Authenticate": "Bearer"},
            )
    except Exception as e:
        # Catch any other unexpected errors
        import logging
        logging.error(f"Unexpected error in token verification: {str(e)}")
        raise HTTPException(
            status_code=status.HTTP_401_UNAUTHORIZED,
            detail="Authentication failed. Please login again.",
            headers={"WWW-Authenticate": "Bearer"},
        )

def get_user_by_username(db: Session, username: str):
    return db.query(User).filter(User.username == username).first()

def authenticate_user(db: Session, username: str, password: str):
    user = get_user_by_username(db, username)
    if not user:
        return False
    if not verify_password(password, user.hashed_password):
        return False
    return user

# Simplified database dependency to avoid context manager issues
def get_db():
    """Database dependency with simplified error handling"""
    db = SessionLocal()
    try:
        yield db
    finally:
        db.close()

async def get_current_user(
    credentials: HTTPAuthorizationCredentials = Depends(security),
    db: Session = Depends(get_db)
):
    """Get current authenticated user with improved error handling"""
    try:
        token = credentials.credentials
        username = verify_token(token)

        # Query user with error handling
        user = get_user_by_username(db, username=username)
        if user is None:
            raise HTTPException(
                status_code=status.HTTP_401_UNAUTHORIZED,
                detail="User not found",
                headers={"WWW-Authenticate": "Bearer"},
            )

        if not user.is_active:
            raise HTTPException(
                status_code=status.HTTP_400_BAD_REQUEST,
                detail="Inactive user"
            )

        return user
    except HTTPException:
        # Re-raise HTTP exceptions as-is
        raise
    except Exception as e:
        # Handle any unexpected database or other errors
        import logging
        logging.error(f"Error in get_current_user: {str(e)}")
        raise HTTPException(
            status_code=status.HTTP_500_INTERNAL_SERVER_ERROR,
            detail="Authentication service temporarily unavailable"
        )

def require_admin(current_user: User = Depends(get_current_user)):
    if current_user.role != UserRole.ADMIN:
        raise HTTPException(
            status_code=status.HTTP_403_FORBIDDEN,
            detail="Admin access required"
        )
    return current_user

# Create FastAPI app
app = FastAPI(
    title="Contact Management System API",
    description="Secure contact management with authentication",
    version="2.0.0"
)

# CORS Configuration for local development and production
ENVIRONMENT = os.getenv("ENVIRONMENT", "development")

if ENVIRONMENT == "development":
    # Allow all origins for local development
    ALLOWED_ORIGINS = ["*"]
    ALLOW_CREDENTIALS = False  # Can't use credentials with wildcard origins
else:
    # Specific origins for production
    ALLOWED_ORIGINS = os.getenv("ALLOWED_ORIGINS", "https://contact-management-six-alpha.vercel.app").split(",")
    ALLOW_CREDENTIALS = True

logger.info(f"CORS Configuration - Environment: {ENVIRONMENT}")
logger.info(f"CORS Allowed Origins: {ALLOWED_ORIGINS}")
logger.info(f"CORS Allow Credentials: {ALLOW_CREDENTIALS}")

app.add_middleware(
    CORSMiddleware,
    allow_origins=ALLOWED_ORIGINS,
    allow_credentials=ALLOW_CREDENTIALS,
    allow_methods=["GET", "POST", "PUT", "DELETE", "OPTIONS"],
    allow_headers=["*"],
    expose_headers=["*"],
    max_age=3600,  # Cache preflight requests for 1 hour
)

# Custom exception handlers
@app.exception_handler(HTTPException)
async def http_exception_handler(request: Request, exc: HTTPException):
    """Handle HTTP exceptions with proper CORS headers"""
    return JSONResponse(
        status_code=exc.status_code,
        content={"detail": exc.detail},
        headers={"Access-Control-Allow-Origin": "*"}
    )

@app.exception_handler(Exception)
async def general_exception_handler(request: Request, exc: Exception):
    """Handle unexpected errors"""
    logger.error(f"Unexpected error: {str(exc)}")
    return JSONResponse(
        status_code=500,
        content={"detail": "Internal server error"},
        headers={"Access-Control-Allow-Origin": "*"}
    )

# Custom exception handlers
@app.exception_handler(HTTPException)
async def http_exception_handler(request: Request, exc: HTTPException):
    """Handle HTTP exceptions with proper CORS headers"""
    return JSONResponse(
        status_code=exc.status_code,
        content={"detail": exc.detail},
        headers={"Access-Control-Allow-Origin": "*"}
    )

@app.exception_handler(RequestValidationError)
async def validation_exception_handler(request: Request, exc: RequestValidationError):
    """Handle validation errors"""
    return JSONResponse(
        status_code=422,
        content={"detail": "Validation error", "errors": exc.errors()},
        headers={"Access-Control-Allow-Origin": "*"}
    )

@app.exception_handler(Exception)
async def general_exception_handler(request: Request, exc: Exception):
    """Handle unexpected errors"""
    logger.error(f"Unexpected error: {str(exc)}")
    return JSONResponse(
        status_code=500,
        content={"detail": "Internal server error"},
        headers={"Access-Control-Allow-Origin": "*"}
    )

# Create tables
Base.metadata.create_all(bind=engine)

# Startup message
logger.info("Contact Management System API v2.0 starting...")
logger.info("Authentication: JWT with bcrypt password hashing")
logger.info("Database: Connected and tables created")
logger.info("System ready for requests")

# Root endpoint
@app.get("/")
def root():
    return {"message": "Contact Management System API v2.0", "status": "running", "docs": "/docs"}

# Health check
@app.get("/health")
def health_check():
    """Basic health check endpoint"""
    return {
        "status": "healthy",
        "message": "Contact Management System API v2.0 is running",
        "timestamp": datetime.utcnow().isoformat()
    }

# Database health check
@app.get("/health/db")
def database_health_check(db: Session = Depends(get_db)):
    """Check database connectivity"""
    try:
        # Test database connection
        result = db.execute(text("SELECT 1 as test")).fetchone()
        user_count = db.query(User).count()
        contact_count = db.query(Contact).count()

        return {
            "status": "healthy",
            "database": "connected",
            "test_query": "successful",
            "users_count": user_count,
            "contacts_count": contact_count,
            "message": "Database is accessible and responsive"
        }
    except Exception as e:
        return {
            "status": "unhealthy",
            "database": "disconnected",
            "error": str(e),
            "message": "Database connection failed"
        }

# Database connection pool status
@app.get("/health/db/pool")
def database_pool_status():
    """Check database connection pool status"""
    try:
        pool = engine.pool
        return {
            "status": "healthy",
            "pool_size": pool.size(),
            "checked_in": pool.checkedin(),
            "checked_out": pool.checkedout(),
            "overflow": pool.overflow(),
            "invalid": pool.invalid(),
            "message": "Connection pool status retrieved successfully"
        }
    except Exception as e:
        return {
            "status": "error",
            "error": str(e),
            "message": "Failed to retrieve connection pool status"
        }

# OCR status check
@app.get("/ocr/status")
def ocr_status():
    """Check OCR availability and configuration"""
    try:
        import pytesseract
        from PIL import Image
        import shutil
        import subprocess

        def find_tesseract():
            """Find Tesseract executable in common locations"""
            # Try environment variable first
            env_path = os.getenv('TESSERACT_PATH')
            if env_path and os.path.isfile(env_path):
                return env_path

            # Try shutil.which (Python's built-in)
            which_result = shutil.which('tesseract')
            if which_result:
                return which_result

            # Common Tesseract paths to try
            common_paths = [
                '/usr/bin/tesseract',
                '/usr/local/bin/tesseract',
                '/opt/homebrew/bin/tesseract',  # macOS with Homebrew
            ]

            for path in common_paths:
                if os.path.isfile(path):
                    return path

            return None

        tesseract_path = find_tesseract()

        if tesseract_path:
            pytesseract.pytesseract.tesseract_cmd = tesseract_path

            # Set bundled tessdata path
            bundled_tessdata = os.path.join(os.path.dirname(__file__), 'tessdata')
            if os.path.isdir(bundled_tessdata) and os.path.isfile(os.path.join(bundled_tessdata, 'eng.traineddata')):
                os.environ['TESSDATA_PREFIX'] = bundled_tessdata
                tessdata_source = "bundled"
                tessdata_path = bundled_tessdata
            else:
                tessdata_path = os.getenv('TESSDATA_PREFIX', 'system default')
                tessdata_source = "system"

            try:
                version = pytesseract.get_tesseract_version()

                # List available languages
                available_languages = []
                if tessdata_source == "bundled":
                    try:
                        lang_files = [f for f in os.listdir(bundled_tessdata) if f.endswith('.traineddata')]
                        available_languages = [f.replace('.traineddata', '') for f in lang_files]
                    except:
                        pass

                return {
                    "ocr_available": True,
                    "tesseract_path": tesseract_path,
                    "tesseract_version": str(version),
                    "tessdata_source": tessdata_source,
                    "tessdata_path": tessdata_path,
                    "available_languages": available_languages,
                    "message": "OCR is fully functional"
                }
            except Exception as e:
                return {
                    "ocr_available": False,
                    "tesseract_path": tesseract_path,
                    "tessdata_source": tessdata_source,
                    "tessdata_path": tessdata_path,
                    "error": str(e),
                    "message": "Tesseract found but not working"
                }
        else:
            return {
                "ocr_available": False,
                "tesseract_path": None,
                "message": "Tesseract not found in common locations"
            }

    except ImportError as e:
        return {
            "ocr_available": False,
            "error": str(e),
            "message": "OCR dependencies not installed"
        }

# Authentication endpoints
@app.post("/auth/register", response_model=UserOut)
def register_user(user_data: UserRegister, db: Session = Depends(get_db)):
    """Register a new user"""
    if user_data.password != user_data.confirm_password:
        raise HTTPException(
            status_code=status.HTTP_400_BAD_REQUEST,
            detail="Passwords do not match"
        )
    
    if get_user_by_username(db, user_data.username):
        raise HTTPException(
            status_code=status.HTTP_400_BAD_REQUEST,
            detail="Username already registered"
        )
    
    hashed_password = get_password_hash(user_data.password)
    db_user = User(
        username=user_data.username,
        email=user_data.email,
        full_name=user_data.full_name,
        hashed_password=hashed_password,
        role=UserRole.USER,
        is_active=True
    )
    
    db.add(db_user)
    db.commit()
    db.refresh(db_user)
    
    return db_user

@app.post("/auth/login", response_model=Token)
def login_user(form_data: OAuth2PasswordRequestForm = Depends(), db: Session = Depends(get_db)):
    """Login user and return access token"""
    user = authenticate_user(db, form_data.username, form_data.password)
    if not user:
        raise HTTPException(
            status_code=status.HTTP_401_UNAUTHORIZED,
            detail="Incorrect username or password",
            headers={"WWW-Authenticate": "Bearer"},
        )
    
    user.last_login = datetime.utcnow()
    db.commit()
    
    access_token_expires = timedelta(minutes=ACCESS_TOKEN_EXPIRE_MINUTES)
    access_token = create_access_token(
        data={"sub": user.username}, expires_delta=access_token_expires
    )
    
    return {
        "access_token": access_token,
        "token_type": "bearer",
        "expires_in": ACCESS_TOKEN_EXPIRE_MINUTES * 60
    }

@app.post("/auth/login/simple", response_model=Token)
def login_simple(user_data: UserLogin, db: Session = Depends(get_db)):
    """Simple login endpoint for JSON requests"""
    user = authenticate_user(db, user_data.username, user_data.password)
    if not user:
        raise HTTPException(
            status_code=status.HTTP_401_UNAUTHORIZED,
            detail="Incorrect username or password",
            headers={"WWW-Authenticate": "Bearer"},
        )
    
    user.last_login = datetime.utcnow()
    db.commit()
    
    access_token_expires = timedelta(minutes=ACCESS_TOKEN_EXPIRE_MINUTES)
    access_token = create_access_token(
        data={"sub": user.username}, expires_delta=access_token_expires
    )
    
    return {
        "access_token": access_token,
        "token_type": "bearer",
        "expires_in": ACCESS_TOKEN_EXPIRE_MINUTES * 60
    }

@app.get("/auth/me", response_model=UserOut)
def get_current_user_info(current_user: User = Depends(get_current_user)):
    """Get current user information"""
    return current_user

@app.post("/auth/create-admin")
def create_admin_user(db: Session = Depends(get_db)):
    """Create initial admin user from environment variables (only if no users exist)"""
    user_count = db.query(User).count()
    if user_count > 0:
        raise HTTPException(
            status_code=status.HTTP_400_BAD_REQUEST,
            detail="Admin user already exists or users are present"
        )

    # Validate required environment variables
    if not ADMIN_PASSWORD:
        raise HTTPException(
            status_code=status.HTTP_500_INTERNAL_SERVER_ERROR,
            detail="ADMIN_PASSWORD environment variable is required"
        )

    # Check if admin user already exists by username
    existing_admin = db.query(User).filter(User.username == ADMIN_USERNAME).first()
    if existing_admin:
        raise HTTPException(
            status_code=status.HTTP_400_BAD_REQUEST,
            detail=f"User with username '{ADMIN_USERNAME}' already exists"
        )

    admin_user = User(
        username=ADMIN_USERNAME,
        email=ADMIN_EMAIL,
        full_name=ADMIN_FULL_NAME,
        hashed_password=get_password_hash(ADMIN_PASSWORD),
        role=UserRole.ADMIN,
        is_active=True
    )

    db.add(admin_user)
    db.commit()
    db.refresh(admin_user)

    return {
        "message": "Admin user created successfully",
        "username": ADMIN_USERNAME,
        "email": ADMIN_EMAIL,
        "full_name": ADMIN_FULL_NAME,
        "note": "Password is securely stored and hashed"
    }

@app.post("/auth/create-default-user")
def create_default_user(
    current_user: User = Depends(get_current_user),
    db: Session = Depends(get_db)
):
    """Create default user from environment variables (admin only)"""
    # Only admin can create default users
    if current_user.role != UserRole.ADMIN:
        raise HTTPException(
            status_code=status.HTTP_403_FORBIDDEN,
            detail="Only admin users can create default users"
        )

    # Validate required environment variables
    if not all([DEFAULT_USER_USERNAME, DEFAULT_USER_EMAIL, DEFAULT_USER_PASSWORD]):
        raise HTTPException(
            status_code=status.HTTP_500_INTERNAL_SERVER_ERROR,
            detail="DEFAULT_USER_USERNAME, DEFAULT_USER_EMAIL, and DEFAULT_USER_PASSWORD environment variables are required"
        )

    # Check if user already exists
    existing_user = db.query(User).filter(
        (User.username == DEFAULT_USER_USERNAME) | (User.email == DEFAULT_USER_EMAIL)
    ).first()

    if existing_user:
        raise HTTPException(
            status_code=status.HTTP_400_BAD_REQUEST,
            detail=f"User with username '{DEFAULT_USER_USERNAME}' or email '{DEFAULT_USER_EMAIL}' already exists"
        )

    default_user = User(
        username=DEFAULT_USER_USERNAME,
        email=DEFAULT_USER_EMAIL,
        full_name=DEFAULT_USER_FULL_NAME or "Default User",
        hashed_password=get_password_hash(DEFAULT_USER_PASSWORD),
        role=UserRole.USER,
        is_active=True
    )

    db.add(default_user)
    db.commit()
    db.refresh(default_user)

    return {
        "message": "Default user created successfully",
        "username": DEFAULT_USER_USERNAME,
        "email": DEFAULT_USER_EMAIL,
        "full_name": default_user.full_name,
        "role": "user",
        "note": "Password is securely stored and hashed"
    }

@app.get("/security/info")
def security_info(current_user: User = Depends(require_admin)):
    """Get security configuration information (admin only)"""
    return {
        "password_hashing": {
            "algorithm": "bcrypt",
            "rounds": 12,
            "variant": "2b"
        },
        "jwt": {
            "algorithm": ALGORITHM,
            "token_expiry_minutes": ACCESS_TOKEN_EXPIRE_MINUTES
        },
        "environment_variables": {
            "jwt_secret_key_configured": bool(SECRET_KEY),
            "admin_username_configured": bool(ADMIN_USERNAME),
            "admin_password_configured": bool(ADMIN_PASSWORD),
            "default_user_configured": bool(DEFAULT_USER_USERNAME and DEFAULT_USER_EMAIL and DEFAULT_USER_PASSWORD)
        },
        "security_features": [
            "JWT-based authentication",
            "bcrypt password hashing with 12 rounds",
            "Role-based access control",
            "Environment variable configuration",
            "Secure secret management"
        ]
    }

@app.get("/debug/env-check")
def check_environment_variables():
    """Check what environment variables are configured (temporary diagnostic endpoint)"""
    return {
        "admin_username_configured": bool(ADMIN_USERNAME),
        "admin_username_value": ADMIN_USERNAME if ADMIN_USERNAME else "NOT_SET",
        "admin_email_configured": bool(ADMIN_EMAIL),
        "admin_email_value": ADMIN_EMAIL if ADMIN_EMAIL else "NOT_SET",
        "admin_password_configured": bool(ADMIN_PASSWORD),
        "jwt_secret_configured": bool(SECRET_KEY),
        "environment_variables_status": {
            "ADMIN_USERNAME": "SET" if ADMIN_USERNAME else "NOT_SET",
            "ADMIN_EMAIL": "SET" if ADMIN_EMAIL else "NOT_SET",
            "ADMIN_PASSWORD": "SET" if ADMIN_PASSWORD else "NOT_SET",
            "JWT_SECRET_KEY": "SET" if SECRET_KEY else "NOT_SET"
        }
    }

@app.post("/auth/reset-admin")
def reset_admin_user(db: Session = Depends(get_db)):
    """Reset admin user with current environment variables (emergency endpoint)"""
    if not ADMIN_PASSWORD:
        raise HTTPException(
            status_code=status.HTTP_500_INTERNAL_SERVER_ERROR,
            detail="ADMIN_PASSWORD environment variable is required"
        )

    # Find existing admin user
    admin_user = db.query(User).filter(User.role == UserRole.ADMIN).first()

    if admin_user:
        # Update existing admin with new credentials
        admin_user.username = ADMIN_USERNAME
        admin_user.email = ADMIN_EMAIL
        admin_user.full_name = ADMIN_FULL_NAME
        admin_user.hashed_password = get_password_hash(ADMIN_PASSWORD)
        admin_user.is_active = True

        db.commit()
        db.refresh(admin_user)

        return {
            "message": "Admin user updated successfully",
            "username": ADMIN_USERNAME,
            "email": ADMIN_EMAIL,
            "full_name": ADMIN_FULL_NAME,
            "note": "Admin credentials updated from environment variables"
        }
    else:
        # Create new admin if none exists
        admin_user = User(
            username=ADMIN_USERNAME,
            email=ADMIN_EMAIL,
            full_name=ADMIN_FULL_NAME,
            hashed_password=get_password_hash(ADMIN_PASSWORD),
            role=UserRole.ADMIN,
            is_active=True
        )

        db.add(admin_user)
        db.commit()
        db.refresh(admin_user)

        return {
            "message": "Admin user created successfully",
            "username": ADMIN_USERNAME,
            "email": ADMIN_EMAIL,
            "full_name": ADMIN_FULL_NAME,
            "note": "New admin user created from environment variables"
        }

# Contact endpoints (all require authentication)
@app.get("/contacts", response_model=List[ContactOut])
def get_contacts(
    search: str = Query(None, description="Search in name, email, company"),
    category: str = Query(None, description="Filter by category"),
    skip: int = Query(0, ge=0, description="Number of contacts to skip"),
    limit: int = Query(100, ge=1, le=1000, description="Number of contacts to return"),
    db: Session = Depends(get_db),
    current_user: User = Depends(get_current_user)
):
    """Get all contacts with optional search and filtering"""
    query = db.query(Contact)

    # Apply search filter
    if search:
        search_term = f"%{search}%"
        query = query.filter(
            (Contact.name.ilike(search_term)) |
            (Contact.email.ilike(search_term)) |
            (Contact.company.ilike(search_term)) |
            (Contact.phone.ilike(search_term))
        )

    # Apply category filter
    if category:
        query = query.filter(Contact.category == category)

    # Apply pagination
    contacts = query.offset(skip).limit(limit).all()
    return contacts

@app.post("/contacts", response_model=ContactOut)
def create_contact(
    contact: ContactCreate,
    db: Session = Depends(get_db),
    current_user: User = Depends(get_current_user)
):
    """Create a new contact"""
    db_contact = Contact(**contact.dict())
    db.add(db_contact)
    db.commit()
    db.refresh(db_contact)
    return db_contact

@app.get("/contacts/{contact_id}", response_model=ContactOut)
def get_contact(
    contact_id: int,
    db: Session = Depends(get_db),
    current_user: User = Depends(get_current_user)
):
    """Get a specific contact by ID"""
    contact = db.query(Contact).filter(Contact.id == contact_id).first()
    if not contact:
        raise HTTPException(status_code=404, detail="Contact not found")
    return contact

@app.put("/contacts/{contact_id}", response_model=ContactOut)
def update_contact(
    contact_id: int,
    contact_update: ContactUpdate,
    db: Session = Depends(get_db),
    current_user: User = Depends(get_current_user)
):
    """Update a contact"""
    contact = db.query(Contact).filter(Contact.id == contact_id).first()
    if not contact:
        raise HTTPException(status_code=404, detail="Contact not found")

    update_data = contact_update.dict(exclude_unset=True)
    for field, value in update_data.items():
        setattr(contact, field, value)

    contact.updated_at = datetime.utcnow()
    db.commit()
    db.refresh(contact)
    return contact

# Batch operations must come before parameterized routes to avoid conflicts
class BatchDeleteRequest(BaseModel):
    contact_ids: List[int]

@app.delete("/contacts/batch")
def batch_delete_contacts(
    request: BatchDeleteRequest,
    db: Session = Depends(get_db),
    current_user: User = Depends(get_current_user)
):
    """Delete multiple contacts by their IDs"""
    deleted_count = 0
    failed_ids = []

    for contact_id in request.contact_ids:
        db_contact = db.query(Contact).filter(Contact.id == contact_id).first()
        if db_contact:
            db.delete(db_contact)
            deleted_count += 1
        else:
            failed_ids.append(contact_id)

    db.commit()

    return {
        "message": f"Batch delete completed",
        "deleted_count": deleted_count,
        "failed_count": len(failed_ids),
        "failed_ids": failed_ids
    }

@app.delete("/contacts/{contact_id}")
def delete_contact(
    contact_id: int,
    db: Session = Depends(get_db),
    current_user: User = Depends(get_current_user)
):
    """Delete a contact"""
    contact = db.query(Contact).filter(Contact.id == contact_id).first()
    if not contact:
        raise HTTPException(status_code=404, detail="Contact not found")

    db.delete(contact)
    db.commit()
    return {"message": "Contact deleted successfully"}

@app.get("/export")
def export_contacts(
    db: Session = Depends(get_db),
    current_user: User = Depends(get_current_user)
):
    """Export all contacts to CSV"""
    contacts = db.query(Contact).all()

    output = StringIO()
    writer = csv.writer(output)

    # Write header
    writer.writerow(['Name', 'Email', 'Phone', 'Company', 'Designation', 'Website', 'Address', 'Category', 'Notes'])

    # Write data
    for contact in contacts:
        writer.writerow([
            contact.name or '',
            contact.email or '',
            contact.phone or '',
            contact.company or '',
            contact.designation or '',
            contact.website or '',
            contact.address or '',
            contact.category or '',
            contact.notes or ''
        ])

    output.seek(0)

    return StreamingResponse(
        io.BytesIO(output.getvalue().encode()),
        media_type="text/csv",
        headers={"Content-Disposition": "attachment; filename=contacts.csv"}
    )

class BatchExportRequest(BaseModel):
    contact_ids: List[int]

@app.post("/export/batch")
def batch_export_contacts(
    request: BatchExportRequest,
    db: Session = Depends(get_db),
    current_user: User = Depends(get_current_user)
):
    """Export selected contacts to CSV"""
    contacts = db.query(Contact).filter(Contact.id.in_(request.contact_ids)).all()

    if not contacts:
        raise HTTPException(status_code=404, detail="No contacts found with provided IDs")

    output = StringIO()
    writer = csv.writer(output)

    # Write header
    writer.writerow(['Name', 'Email', 'Phone', 'Company', 'Designation', 'Website', 'Address', 'Category', 'Notes'])

    # Write data
    for contact in contacts:
        writer.writerow([
            contact.name or '',
            contact.email or '',
            contact.phone or '',
            contact.company or '',
            contact.designation or '',
            contact.website or '',
            contact.address or '',
            contact.category or '',
            contact.notes or ''
        ])

    output.seek(0)

    return StreamingResponse(
        io.BytesIO(output.getvalue().encode()),
        media_type="text/csv",
        headers={"Content-Disposition": f"attachment; filename=selected_contacts_{len(contacts)}.csv"}
    )

# File upload and processing endpoints
@app.post("/upload")
async def upload_file(
    file: UploadFile = File(...),
    db: Session = Depends(get_db),
    current_user: User = Depends(get_current_user)
):
    """Upload and process contact files (CSV, VCF, images, etc.) with timeout handling"""
    import asyncio

    try:
        # Add overall timeout for the entire upload process
        return await asyncio.wait_for(_process_upload_file(file, db), timeout=30.0)
    except asyncio.TimeoutError:
        logger.error(f"Upload processing timed out for file: {file.filename}")
        return {
            "message": "File upload timed out",
            "filename": file.filename,
            "contacts_created": 0,
            "errors": ["Upload processing timed out after 30 seconds. Please try with a smaller file."],
            "total_errors": 1,
            "timeout": True
        }
    except Exception as e:
        logger.error(f"Upload processing failed for file {file.filename}: {str(e)}")
        return {
            "message": "File upload failed",
            "filename": file.filename,
            "contacts_created": 0,
            "errors": [f"Upload failed: {str(e)}"],
            "total_errors": 1
        }

async def _process_upload_file(file: UploadFile, db: Session):
    """Internal function to process uploaded files"""
    try:
        # Check file size (10MB limit)
        max_size = 10 * 1024 * 1024  # 10MB
        content = await file.read()

        if len(content) > max_size:
            raise HTTPException(
                status_code=status.HTTP_413_REQUEST_ENTITY_TOO_LARGE,
                detail="File too large. Maximum size is 10MB."
            )

        # Reset file pointer
        await file.seek(0)

        # Determine file type and process accordingly
        filename = file.filename.lower()
        contacts_created = 0
        errors = []

        if filename.endswith('.csv'):
            # Process CSV file
            content_str = content.decode('utf-8')
            lines = content_str.strip().split('\n')

            if len(lines) < 2:
                raise HTTPException(
                    status_code=status.HTTP_400_BAD_REQUEST,
                    detail="CSV file must have at least a header and one data row"
                )

            # Simple CSV processing (assuming standard format)
            header = lines[0].split(',')
            for line in lines[1:]:
                try:
                    values = line.split(',')
                    if len(values) >= 2:  # At least name and one other field
                        contact_data = {
                            'name': values[0].strip('"'),
                            'email': values[1].strip('"') if len(values) > 1 else None,
                            'phone': values[2].strip('"') if len(values) > 2 else None,
                            'company': values[3].strip('"') if len(values) > 3 else None,
                            'category': 'Others'
                        }

                        # Create contact
                        db_contact = Contact(**contact_data)
                        db.add(db_contact)
                        contacts_created += 1

                except Exception as e:
                    errors.append(f"Error processing line: {line[:50]}... - {str(e)}")

            db.commit()

        elif filename.endswith('.vcf'):
            # Process VCF file
            content_str = content.decode('utf-8')
            vcf_contacts = content_str.split('BEGIN:VCARD')

            for vcf_contact in vcf_contacts[1:]:  # Skip first empty element
                try:
                    lines = vcf_contact.split('\n')
                    contact_data = {'name': '', 'email': None, 'phone': None, 'category': 'Others'}

                    for line in lines:
                        if line.startswith('FN:'):
                            contact_data['name'] = line[3:].strip()
                        elif line.startswith('EMAIL'):
                            contact_data['email'] = line.split(':')[1].strip()
                        elif line.startswith('TEL'):
                            contact_data['phone'] = line.split(':')[1].strip()
                        elif line.startswith('ORG:'):
                            contact_data['company'] = line[4:].strip()

                    if contact_data['name']:
                        db_contact = Contact(**contact_data)
                        db.add(db_contact)
                        contacts_created += 1

                except Exception as e:
                    errors.append(f"Error processing VCF contact - {str(e)}")

            db.commit()

        elif filename.endswith(('.png', '.jpg', '.jpeg', '.tiff', '.bmp')):
            # Process image files with OCR (with timeout handling)
            try:
                import asyncio
                from concurrent.futures import ThreadPoolExecutor, TimeoutError as FutureTimeoutError
<<<<<<< HEAD

                # Import the fast parsing function
                try:
                    from app.parsers.parse import parse_image_fast
                    parse_func = parse_image_fast
                except ImportError:
                    # Fallback to regular parse_image if fast version not available
                    from app.parsers.parse import parse_image
                    parse_func = parse_image

                # Use a thread pool to run OCR with timeout
                with ThreadPoolExecutor(max_workers=1) as executor:
                    try:
                        # Run OCR with 20-second timeout (leaving 10 seconds for other operations)
                        future = executor.submit(parse_func, content)
                        contacts_data = future.result(timeout=20)
=======
                from app.parsers.parse import parse_image_fast

                # Use a thread pool to run OCR with timeout
                with ThreadPoolExecutor(max_workers=1) as executor:
                    try:
                        # Run OCR with 25-second timeout (leaving 5 seconds for other operations)
                        future = executor.submit(parse_image_fast, content)
                        contacts_data = future.result(timeout=25)
>>>>>>> 7b92a315

                        for contact_data in contacts_data:
                            try:
                                # Create contact
                                db_contact = Contact(**contact_data)
                                db.add(db_contact)
                                contacts_created += 1
                            except Exception as e:
                                errors.append(f"Error creating contact from OCR: {str(e)}")

                        db.commit()

                        return {
                            "message": "Image processed with OCR successfully",
                            "filename": file.filename,
                            "contacts_created": contacts_created,
                            "errors": errors,
                            "total_errors": len(errors),
                            "ocr_used": True
                        }

                    except FutureTimeoutError:
<<<<<<< HEAD
                        logger.warning(f"OCR processing timed out for file: {file.filename}")
                        errors.append("OCR processing timed out after 20 seconds. Please try with a smaller or clearer image.")
=======
                        errors.append("OCR processing timed out after 25 seconds")
>>>>>>> 7b92a315
                        return {
                            "message": "Image uploaded but OCR processing timed out",
                            "filename": file.filename,
                            "size": len(content),
                            "contacts_created": 0,
                            "errors": errors,
                            "total_errors": len(errors),
                            "ocr_used": False,
                            "timeout": True
                        }

            except Exception as e:
                logger.error(f"OCR processing failed for file {file.filename}: {str(e)}")
                errors.append(f"OCR processing failed: {str(e)}")
                return {
                    "message": "Image uploaded but OCR processing failed",
                    "filename": file.filename,
                    "size": len(content),
                    "contacts_created": 0,
                    "errors": errors,
                    "total_errors": len(errors),
                    "ocr_used": False
                }

        else:
            # For other file types
            return {
                "message": "File uploaded successfully",
                "filename": file.filename,
                "size": len(content),
                "note": "File type not supported for automatic processing",
                "contacts_created": 0,
                "errors": ["Unsupported file type for contact extraction"]
            }

        return {
            "message": "File processed successfully",
            "filename": file.filename,
            "contacts_created": contacts_created,
            "errors": errors,
            "total_errors": len(errors)
        }

    except HTTPException:
        raise
    except Exception as e:
        raise HTTPException(
            status_code=status.HTTP_500_INTERNAL_SERVER_ERROR,
            detail=f"Error processing file: {str(e)}"
        )<|MERGE_RESOLUTION|>--- conflicted
+++ resolved
@@ -1203,8 +1203,6 @@
             try:
                 import asyncio
                 from concurrent.futures import ThreadPoolExecutor, TimeoutError as FutureTimeoutError
-<<<<<<< HEAD
-
                 # Import the fast parsing function
                 try:
                     from app.parsers.parse import parse_image_fast
@@ -1220,16 +1218,6 @@
                         # Run OCR with 20-second timeout (leaving 10 seconds for other operations)
                         future = executor.submit(parse_func, content)
                         contacts_data = future.result(timeout=20)
-=======
-                from app.parsers.parse import parse_image_fast
-
-                # Use a thread pool to run OCR with timeout
-                with ThreadPoolExecutor(max_workers=1) as executor:
-                    try:
-                        # Run OCR with 25-second timeout (leaving 5 seconds for other operations)
-                        future = executor.submit(parse_image_fast, content)
-                        contacts_data = future.result(timeout=25)
->>>>>>> 7b92a315
 
                         for contact_data in contacts_data:
                             try:
@@ -1252,12 +1240,8 @@
                         }
 
                     except FutureTimeoutError:
-<<<<<<< HEAD
                         logger.warning(f"OCR processing timed out for file: {file.filename}")
                         errors.append("OCR processing timed out after 20 seconds. Please try with a smaller or clearer image.")
-=======
-                        errors.append("OCR processing timed out after 25 seconds")
->>>>>>> 7b92a315
                         return {
                             "message": "Image uploaded but OCR processing timed out",
                             "filename": file.filename,
