import React, { useState } from 'react';
import { contactsApi } from '../utils/api';
import { SUPPORTED_FILE_TYPES, MAX_FILE_SIZE } from '../utils/constants';

function UploadPage() {
  const [file, setFile] = useState(null);
  const [uploading, setUploading] = useState(false);
  const [message, setMessage] = useState('');

  const validateFile = (file) => {
    if (!file) {
      return { isValid: false, error: 'Please select a file' };
    }

    const fileExtension = file.name.split('.').pop().toLowerCase();
    if (!SUPPORTED_FILE_TYPES.includes(fileExtension)) {
      return {
        isValid: false,
        error: `File type not supported. Allowed types: ${SUPPORTED_FILE_TYPES.join(', ')}`
      };
    }

    if (file.size > MAX_FILE_SIZE) {
      return {
        isValid: false,
        error: `File size exceeds ${Math.round(MAX_FILE_SIZE / 1024 / 1024)}MB limit`
      };
    }

    return { isValid: true, error: null };
  };

  const handleUpload = async () => {
    const validation = validateFile(file);
    if (!validation.isValid) {
      setMessage(validation.error);
      return;
    }

    setUploading(true);

    // Show different messages based on file type
    const fileExtension = file.name.split('.').pop().toLowerCase();
    const isImageFile = ['jpg', 'jpeg', 'png', 'tiff', 'bmp'].includes(fileExtension);

    if (isImageFile) {
      setMessage('Processing image with OCR... This may take up to 60 seconds.');
    } else {
      setMessage('Uploading and processing file...');
    }

    try {
      const response = await contactsApi.upload(file);

      // Show detailed success message
      const data = response.data;
      let successMessage = `File uploaded successfully! `;

      if (data.contacts_created > 0) {
        successMessage += `${data.contacts_created} contacts created.`;
      }

      if (data.errors && data.errors.length > 0) {
        successMessage += ` ${data.errors.length} errors occurred.`;
      }

      if (data.ocr_used) {
        successMessage += ` (OCR processing completed)`;
      }

      setMessage(successMessage);
      setFile(null);
      // Reset file input
      document.querySelector('input[type="file"]').value = '';
    } catch (error) {
      let errorMessage = 'Error uploading file: ';

      if (error.code === 'ECONNABORTED' || error.message.includes('timeout')) {
        errorMessage += 'Upload timed out. Please try with a smaller image or check your connection.';
<<<<<<< HEAD
      } else if (error.response?.data?.timeout) {
        errorMessage += 'Processing timed out. Please try with a smaller or clearer image.';
      } else if (error.response?.status === 401) {
        errorMessage += 'Authentication expired. Please refresh the page and login again.';
      } else {
        const detail = error.response?.data?.detail || error.message;
        if (detail.includes('timed out')) {
          errorMessage += 'Processing timed out. Please try with a smaller image.';
        } else {
          errorMessage += detail;
        }
=======
      } else {
        errorMessage += (error.response?.data?.detail || error.message);
>>>>>>> 7b92a315
      }

      setMessage(errorMessage);
    } finally {
      setUploading(false);
    }
  };

  return (
    <div className="p-4 max-w-md mx-auto">
      <h2 className="text-xl font-semibold mb-4">Upload Contacts</h2>
      <div className="mb-4">
        <input
          type="file"
          accept={SUPPORTED_FILE_TYPES.map(type => `.${type}`).join(',')}
          onChange={(e) => setFile(e.target.files[0])}
          className="border p-2 mb-2 w-full"
          disabled={uploading}
        />
        <p className="text-sm text-gray-600">
          Supported formats: {SUPPORTED_FILE_TYPES.join(', ').toUpperCase()}
        </p>
        <p className="text-sm text-gray-500">
          Maximum file size: {Math.round(MAX_FILE_SIZE / 1024 / 1024)}MB
        </p>
      </div>
      <button
        onClick={handleUpload}
        disabled={uploading || !file}
        className={`w-full p-2 rounded ${
          uploading || !file
            ? 'bg-gray-400 cursor-not-allowed'
            : 'bg-blue-500 hover:bg-blue-600'
        } text-white flex items-center justify-center`}
      >
        {uploading && (
          <svg className="animate-spin -ml-1 mr-3 h-5 w-5 text-white" xmlns="http://www.w3.org/2000/svg" fill="none" viewBox="0 0 24 24">
            <circle className="opacity-25" cx="12" cy="12" r="10" stroke="currentColor" strokeWidth="4"></circle>
            <path className="opacity-75" fill="currentColor" d="M4 12a8 8 0 018-8V0C5.373 0 0 5.373 0 12h4zm2 5.291A7.962 7.962 0 014 12H0c0 3.042 1.135 5.824 3 7.938l3-2.647z"></path>
          </svg>
        )}
        {uploading ? 'Processing...' : 'Upload'}
      </button>
      {message && (
        <div className={`mt-4 p-2 rounded ${
          message.includes('Error')
            ? 'bg-red-100 text-red-700 border border-red-300'
            : 'bg-green-100 text-green-700 border border-green-300'
        }`}>
          {message}
        </div>
      )}
    </div>
  );
}

export default UploadPage;<|MERGE_RESOLUTION|>--- conflicted
+++ resolved
@@ -77,7 +77,6 @@
 
       if (error.code === 'ECONNABORTED' || error.message.includes('timeout')) {
         errorMessage += 'Upload timed out. Please try with a smaller image or check your connection.';
-<<<<<<< HEAD
       } else if (error.response?.data?.timeout) {
         errorMessage += 'Processing timed out. Please try with a smaller or clearer image.';
       } else if (error.response?.status === 401) {
@@ -89,10 +88,6 @@
         } else {
           errorMessage += detail;
         }
-=======
-      } else {
-        errorMessage += (error.response?.data?.detail || error.message);
->>>>>>> 7b92a315
       }
 
       setMessage(errorMessage);
